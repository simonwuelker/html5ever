[package]

name = "html5ever"
version = "0.1.0"
authors = [ "The html5ever Project Developers" ]
license = "MIT / Apache-2.0"
<<<<<<< HEAD
=======
repository = "https://github.com/servo/html5ever"
description = "High-performance browser-grade HTML5 parser"
>>>>>>> 7c6e56f5

[lib]
name = "html5ever"

# https://github.com/rust-lang/cargo/issues/1512
doctest = false

[dependencies]
time = "0"
log = "0"
phf = "0.7"
phf_macros = "0.7"
string_cache = "0"
string_cache_plugin = "0"
mac = "0"

[dependencies.html5ever_macros]
path = "macros"

[dev-dependencies]
rustc-serialize = "0"

[dev-dependencies.test_util]
path = "test_util"

[dev-dependencies.html5ever_dom_sink]
path = "dom_sink"

[profile.dev]
debug = false

[profile.test]
debug = false<|MERGE_RESOLUTION|>--- conflicted
+++ resolved
@@ -4,11 +4,8 @@
 version = "0.1.0"
 authors = [ "The html5ever Project Developers" ]
 license = "MIT / Apache-2.0"
-<<<<<<< HEAD
-=======
 repository = "https://github.com/servo/html5ever"
 description = "High-performance browser-grade HTML5 parser"
->>>>>>> 7c6e56f5
 
 [lib]
 name = "html5ever"
